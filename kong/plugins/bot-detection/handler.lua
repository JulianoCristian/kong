local BasePlugin = require "kong.plugins.base_plugin"
local responses = require "kong.tools.responses"
local rules = require "kong.plugins.bot-detection.rules"
local strip = require("kong.tools.utils").strip
local lrucache = require "resty.lrucache"

local ipairs = ipairs
local get_headers = ngx.req.get_headers
local re_find = ngx.re.find

local BotDetectionHandler = BasePlugin:extend()

BotDetectionHandler.PRIORITY = 2500

local MATCH_EMPTY     = 0
local MATCH_WHITELIST = 1
local MATCH_BLACKLIST = 2
local MATCH_BOT       = 3

-- per-worker cache of matched UAs
-- we could use the kong cache mechanism, but purging a subset of
-- the cache is a pain, and the lookup here isn't so expensive that
-- we really worry about it. so we just cache per worker and invalidate
-- when the plugin has been updated
local ua_cache = {}
local UA_CACHE_SIZE = 10 ^ 4

local function get_user_agent()
  local user_agent = get_headers()["user-agent"]
  if type(user_agent) == "table" then
    return nil, "Only one User-Agent header allowed"
  end
  return user_agent
end

local function examine_agent(user_agent, conf)
  user_agent = strip(user_agent)

  if conf.whitelist then
    for _, rule in ipairs(conf.whitelist) do
      if re_match(user_agent, rule) then
        return MATCH_WHITELIST
      end
    end
  end

  if conf.blacklist then
    for _, rule in ipairs(conf.blacklist) do
      if re_match(user_agent, rule) then
        return MATCH_BLACKLIST
      end
    end
  end

  for _, rule in ipairs(rules.bots) do
    if re_match(user_agent, rule) then
      return MATCH_BOT
    end
  end

  return MATCH_EMPTY
end

function BotDetectionHandler:new()
  BotDetectionHandler.super.new(self, "bot-detection")
end

function BotDetectionHandler:init_worker()
  local singletons    = require "kong.singletons"
  local worker_events = singletons.worker_events
  local dao_factory   = singletons.dao

  -- load our existing plugins to create our cache spaces
  local plugins, err = dao_factory.plugins:find_all({
    name = "bot-detection",
  })
  if err then
    ngx.log(ngx.ERR, "err in fetching plugins: ", err)
  end

  for i = 1, #plugins do
    ua_cache[plugins[i].api_id] = lrucache.new(UA_CACHE_SIZE)
  end

  -- catch updates and tell each worker to adjust their cache
  -- accordingly. for create/updates we create/purge the cache
  -- by simply creating a new lua table; for deletions, as we no
  -- longer need this cache data, we just remove it
  worker_events.register(function(data)
    if data.entity.name == "bot-detection" then
      worker_events.post("bot-detection-invalidate", data.operation,
                         data.entity)
    end
  end, "crud", "plugins")

  worker_events.register(function(entity)
    ua_cache[entity.api_id] = lrucache.new(UA_CACHE_SIZE)
  end, "bot-detection-invalidate", "create")

  worker_events.register(function(entity)
    ua_cache[entity.api_id] = lrucache.new(UA_CACHE_SIZE)
  end, "bot-detection-invalidate", "update")

  worker_events.register(function(entity)
    ua_cache[entity.api_id] = nil
  end, "bot-detection-invalidate", "delete")
end

function BotDetectionHandler:access(conf)
  BotDetectionHandler.super.access(self)

  local user_agent, err = get_user_agent()
  if err then
    return responses.send_HTTP_BAD_REQUEST(err)
  end

  if not user_agent then
    return
  end

<<<<<<< HEAD
  local api_id = ngx.ctx.api.id
  local match  = ua_cache[api_id]:get(user_agent)

  if not match then
    match = examine_agent(user_agent, conf)
    ua_cache[api_id]:set(user_agent, match)
  end
=======
    if conf.whitelist then
      for _, rule in ipairs(conf.whitelist) do
        if re_find(user_agent, rule, "jo") then
          bot_cache.set(cache_key, true)
          return
        end
      end
    end

    if conf.blacklist then
      for _, rule in ipairs(conf.blacklist) do
        if re_find(user_agent, rule, "jo") then
          bot_cache.set(cache_key, false)
          return responses.send_HTTP_FORBIDDEN()
        end
      end
    end
  
    for _, rule in ipairs(rules.bots) do
      if re_find(user_agent, rule, "jo") then
        bot_cache.set(cache_key, false)
        return responses.send_HTTP_FORBIDDEN()
      end
    end
>>>>>>> 2461e048

  -- if we saw a blacklisted UA or bot, return forbidden. otherwise,
  -- fall out of our handler
  if match > 1 then
    return responses.send_HTTP_FORBIDDEN()
  end
end

return BotDetectionHandler<|MERGE_RESOLUTION|>--- conflicted
+++ resolved
@@ -38,7 +38,7 @@
 
   if conf.whitelist then
     for _, rule in ipairs(conf.whitelist) do
-      if re_match(user_agent, rule) then
+      if re_find(user_agent, rule, "jo") then
         return MATCH_WHITELIST
       end
     end
@@ -46,14 +46,14 @@
 
   if conf.blacklist then
     for _, rule in ipairs(conf.blacklist) do
-      if re_match(user_agent, rule) then
+      if re_find(user_agent, rule, "jo") then
         return MATCH_BLACKLIST
       end
     end
   end
 
   for _, rule in ipairs(rules.bots) do
-    if re_match(user_agent, rule) then
+    if re_find(user_agent, rule, "jo") then
       return MATCH_BOT
     end
   end
@@ -118,7 +118,6 @@
     return
   end
 
-<<<<<<< HEAD
   local api_id = ngx.ctx.api.id
   local match  = ua_cache[api_id]:get(user_agent)
 
@@ -126,32 +125,6 @@
     match = examine_agent(user_agent, conf)
     ua_cache[api_id]:set(user_agent, match)
   end
-=======
-    if conf.whitelist then
-      for _, rule in ipairs(conf.whitelist) do
-        if re_find(user_agent, rule, "jo") then
-          bot_cache.set(cache_key, true)
-          return
-        end
-      end
-    end
-
-    if conf.blacklist then
-      for _, rule in ipairs(conf.blacklist) do
-        if re_find(user_agent, rule, "jo") then
-          bot_cache.set(cache_key, false)
-          return responses.send_HTTP_FORBIDDEN()
-        end
-      end
-    end
-  
-    for _, rule in ipairs(rules.bots) do
-      if re_find(user_agent, rule, "jo") then
-        bot_cache.set(cache_key, false)
-        return responses.send_HTTP_FORBIDDEN()
-      end
-    end
->>>>>>> 2461e048
 
   -- if we saw a blacklisted UA or bot, return forbidden. otherwise,
   -- fall out of our handler
